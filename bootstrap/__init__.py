--- conflicted
+++ resolved
@@ -1,7 +1,2 @@
-<<<<<<< HEAD
-__version_info__ = (1, 0, 0)
-__version__ = '.'.join(str(i) for i in __version_info__)
-=======
 __version_info__ = (1, 3, 12)
-__version__ = '.'.join(str(i) for i in __version_info__)
->>>>>>> 88f8d2b9
+__version__ = '.'.join(str(i) for i in __version_info__)