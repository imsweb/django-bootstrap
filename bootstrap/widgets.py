from django import forms
from django.forms.utils import flatatt
from django.template import loader
from django.utils.translation import ugettext_lazy

import collections


class TemplateWidget (forms.Widget):
    """
    A widget that renders the specified ``template_name`` with the following context
    (plus any ``extra_context``):

        name
            The name of the field
        value
            The field's current value
        attrs
            Flattened HTML attributes
        widget
            A reference to ``self``
    """

    template_name = None
    extra_context = {}

    def __init__(self, template_name=None, attrs=None, **extra_context):
        if template_name:
            self.template_name = template_name
        self.extra_context.update(extra_context)
        super(TemplateWidget, self).__init__(attrs=attrs)

    def render(self, name, value, attrs=None, renderer=None):
        template = loader.get_template(self.template_name)
        # Don't use build_attrs, since the signature changed between 1.10 and 1.11.
        final_attrs = dict(self.attrs, name=name)
        if attrs:
            final_attrs.update(attrs)
        params = {
            'name': name,
            'value': value,
            'attrs': flatatt(final_attrs),
            'widget': self,
        }
        params.update(self.extra_context)
        return template.render(params)


class BootstrapWidget (object):
    """
    Base class for most widgets implemented here (with the exception of :class:`TemplateWidget`).
    """

    css_classes = ('form-control',)
    """
    A tuple of CSS classes to apply to the rendered widget, in addition to any ``class`` attribute specified.
    """

    extra_attrs = {}
    """
    Extra input attributes, defined on a class level.
    """

    def build_attrs(self, *args, **kwargs):
        attrs = super(BootstrapWidget, self).build_attrs(*args, **kwargs)
        if self.is_required and not isinstance(self, RadioSelect):
            attrs.update({'aria-required': 'true'})
        if self.is_required and isinstance(self, RadioSelect):
            attrs.update({'required': 'required'})
        attrs.update(self.extra_attrs)
        new_class = '%s %s' % (attrs.get('class', ''), ' '.join(self.css_classes))
        attrs['class'] = new_class.strip()
        return attrs


class TextInput (BootstrapWidget, forms.TextInput):
    """ Bootstrap version of ``forms.TextInput`` """


class AutofocusTextInput (TextInput):
    """ Autofocusing TextInput widget. """
    extra_attrs = {'autofocus': 'autofocus'}


class PasswordInput (BootstrapWidget, forms.PasswordInput):
    """ Bootstrap version of ``forms.PasswordInput`` """


class AutofocusPasswordInput (PasswordInput):
    """ Autofocusing PasswordInput widget. """
    extra_attrs = {'autofocus': 'autofocus'}


class Textarea (BootstrapWidget, forms.Textarea):
    """ Bootstrap version of ``forms.Textarea`` """


class AutofocusTextarea (Textarea):
    """ Autofocusing Textarea widget. """
    extra_attrs = {'autofocus': 'autofocus'}


class DateInput (BootstrapWidget, forms.DateInput):
    """ Bootstrap version of ``forms.DateInput``. The input is rendered with an extra "date" class. """
    css_classes = BootstrapWidget.css_classes + ('date',)


class TimeInput (BootstrapWidget, forms.TimeInput):
    """ Bootstrap version of ``forms.TimeInput``. The input is rendered with an extra "time" class. """
    css_classes = BootstrapWidget.css_classes + ('time',)


class DateTimeInput (BootstrapWidget, forms.DateTimeInput):
    """ Bootstrap version of ``forms.TimeInput``. The input is rendered with an extra "time" class. """
    css_classes = BootstrapWidget.css_classes + ('datetime',)


class Select (BootstrapWidget, forms.Select):
    """ Bootstrap version of ``forms.Select`` """


class SelectMultiple (BootstrapWidget, forms.SelectMultiple):
    """ Bootstrap version of ``forms.SelectMultiple`` """


class RadioSelect (BootstrapWidget, forms.RadioSelect):
    """ Bootstrap version of ``forms.RadioSelect`` """
    css_classes = []
    use_fieldset = True


class CheckboxSelectMultiple (BootstrapWidget, forms.CheckboxSelectMultiple):
    """ Bootstrap version of ``forms.CheckboxSelectMultiple`` """
    css_classes = []
    use_fieldset = True


class NullBooleanSelect (BootstrapWidget, forms.NullBooleanSelect):
    """ Bootstrap version of ``forms.NullBooleanSelect`` """

    def __init__(self, attrs=None, unknown_label=None):
        super(NullBooleanSelect, self).__init__(attrs=attrs)
        self.choices = (
            ('1', ugettext_lazy(unknown_label or 'Unknown')),
            ('2', ugettext_lazy('Yes')),
            ('3', ugettext_lazy('No'))
        )

<<<<<<< HEAD
class EmailInput (BootstrapWidget, forms.EmailInput):
    """ Bootstrap version of ``forms.EmailInput`` """

class NumberInput (BootstrapWidget, forms.NumberInput):
    """ Bootstrap version of ``forms.NumberInput`` """

class FileInput (BootstrapWidget, forms.FileInput):
    """ Bootstrap version of ``forms.FileInput`` """
    css_classes = ()
=======

class NullBooleanRadioSelect (RadioSelect):
    """ A ``RadioSelect`` widget for ``NullBooleanField`` """

    def __init__(self, attrs=None, unknown_label=None):
        super(NullBooleanRadioSelect, self).__init__(attrs=attrs)
        self.choices = (
            ('1', ugettext_lazy(unknown_label or 'Unknown')),
            ('2', ugettext_lazy('Yes')),
            ('3', ugettext_lazy('No'))
        )

    def render(self, name, value, attrs=None, renderer=None):
        try:
            value = {
                True: '2',
                False: '3',
                '2': '2',
                '3': '3'
            }[value]
        except KeyError:
            value = '1'
        return super(NullBooleanRadioSelect, self).render(name, value, attrs, renderer=renderer)

    def value_from_datadict(self, data, files, name):
        value = data.get(name)
        return {
            '2': True,
            True: True,
            'True': True,
            '3': False,
            'False': False,
            False: False
        }.get(value)


class EmailInput (TextInput):
    input_type = 'email'


class NumberInput (TextInput):
    input_type = 'number'

class FileInput (BootstrapWidget, forms.FileInput):
    """ Bootstrap version of ``forms.FileInput`` """
    css_classes = []

class ModelWidgets (collections.Mapping):

    widget_map = {
       forms.TextInput: TextInput,
       forms.PasswordInput: PasswordInput,
       forms.Textarea: Textarea,
       forms.DateInput: DateInput,
       forms.TimeInput: TimeInput,
       forms.DateTimeInput: DateTimeInput,
       forms.Select: Select,
       forms.SelectMultiple: SelectMultiple,
       forms.RadioSelect: RadioSelect,
       forms.CheckboxSelectMultiple: CheckboxSelectMultiple,
       forms.NullBooleanSelect: NullBooleanSelect,
       forms.EmailInput: EmailInput,
       forms.NumberInput: NumberInput,
    }

    def __init__(self, model_class, overrides=None):
        self.model_class = model_class
        self.overrides = overrides or {}

    def __getitem__(self, key):
        if key in self.overrides:
            return self.overrides[key]
        try:
            original_widget = self.model_class._meta.get_field(key).formfield().widget
            return self.widget_map.get(original_widget.__class__, original_widget)
        except AttributeError:
            return None

    def __iter__(self):
        seen = set()
        for key in overrides:
            seen.add(key)
            yield key
        for field in self.model_class._meta.fields:
            if field.name not in seen and field.formfield():
                yield field.name

    def __len__(self):
        key_set = set(self.overrides.keys())
        key_set.update(f.name for f in self.model_class._meta.fields if f.formfield())
        return len(key_set)
>>>>>>> 88f8d2b9
<|MERGE_RESOLUTION|>--- conflicted
+++ resolved
@@ -146,18 +146,6 @@
             ('3', ugettext_lazy('No'))
         )
 
-<<<<<<< HEAD
-class EmailInput (BootstrapWidget, forms.EmailInput):
-    """ Bootstrap version of ``forms.EmailInput`` """
-
-class NumberInput (BootstrapWidget, forms.NumberInput):
-    """ Bootstrap version of ``forms.NumberInput`` """
-
-class FileInput (BootstrapWidget, forms.FileInput):
-    """ Bootstrap version of ``forms.FileInput`` """
-    css_classes = ()
-=======
-
 class NullBooleanRadioSelect (RadioSelect):
     """ A ``RadioSelect`` widget for ``NullBooleanField`` """
 
@@ -195,7 +183,6 @@
 
 class EmailInput (TextInput):
     input_type = 'email'
-
 
 class NumberInput (TextInput):
     input_type = 'number'
@@ -247,5 +234,4 @@
     def __len__(self):
         key_set = set(self.overrides.keys())
         key_set.update(f.name for f in self.model_class._meta.fields if f.formfield())
-        return len(key_set)
->>>>>>> 88f8d2b9
+        return len(key_set)