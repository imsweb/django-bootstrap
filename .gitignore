*.pyc
*.egg-info
.settings
.project
.pydevproject
.DS_Store
<<<<<<< HEAD
docs/_build/

=======
/docs/_build
/dist

>>>>>>> 88f8d2b9
<|MERGE_RESOLUTION|>--- conflicted
+++ resolved
@@ -1,14 +1,8 @@
-*.pyc
-*.egg-info
-.settings
-.project
-.pydevproject
-.DS_Store
-<<<<<<< HEAD
-docs/_build/
-
-=======
-/docs/_build
-/dist
-
->>>>>>> 88f8d2b9
+*.pyc
+*.egg-info
+.settings
+.project
+.pydevproject
+.DS_Store
+/docs/_build
+/dist